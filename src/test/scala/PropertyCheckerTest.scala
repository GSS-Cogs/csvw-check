--- conflicted
+++ resolved
@@ -631,7 +631,6 @@
   // are implemented. Currently the exceptions raised when these properties are missing is not tested since
   // NoSuchElementExceptio is thrown when a jsonnode with these properties are passed in.
 
-<<<<<<< HEAD
   test("set invalid value warnings when Uri template property is not string") {
     val json = """
                  |{
@@ -761,7 +760,8 @@
     }
 
     assert(thrown.message === "transformations[0].@id starts with _:")
-=======
+  }
+
   test("should insert pattern key under format if format is textual for Numeric format datatypes") {
     val json =
       """
@@ -793,6 +793,5 @@
     assert(values.path("format").path("pattern").isMissingNode === true)
     assert(warnings.contains("invalid_number_format"))
     assert(warnings.contains("Malformed pattern for ICU DecimalFormat: \"0.#00#\": 0 cannot follow # after decimal point at position 3"))
->>>>>>> 836c5ccd
   }
 }